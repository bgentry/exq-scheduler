defmodule ExqScheduler.Storage.Redis do
  @moduledoc false

  def hkeys(lib, pid, key) do
    lib.command!(pid, ["HKEYS", key])
  end

  def hget(lib, pid, key, field) do
    lib.command!(pid, ["HGET", key, field]) |> decode
  end

  def hset(lib, pid, key, field, val) do
    lib.command!(pid, ["HSET", key, field, val])
  end

  def cas(lib, pid, lock_key, commands) do
    watch = ["WATCH", lock_key]
    get = ["GET", lock_key]

    ["OK", is_locked] = lib.pipeline!(pid, [watch, get])

    if is_locked do
<<<<<<< HEAD
      lib.pipeline!(pid, [["UNWATCH", lock_key]])
=======
      ["OK"] = Redix.pipeline!(redis, [["UNWATCH"]])
>>>>>>> 52173f97
    else
      pipeline_command =
        [["MULTI"], ["SET", lock_key, true]]
        |> Enum.concat(commands)
        |> Enum.concat([["EXEC"]])

<<<<<<< HEAD
      lib.pipeline!(pid, pipeline_command)
=======
      expected = Enum.concat([
        ["OK"],
        ["QUEUED"],
        Enum.map(commands, fn _ -> "QUEUED" end)
      ])

      response = Redix.pipeline!(redis, pipeline_command)
      ^expected = Enum.take(response, length(expected))
      response
>>>>>>> 52173f97
    end
  end

  def queue_len(lib, pid, queue) do
    lib.command!(pid, ["LLEN", queue])
  end

  def connected?(lib, pid) do
    case lib.command(pid, ["PING"]) do
      {:error, _} -> false
      {:ok, _} -> true
    end
  end

  defp decode(result) do
    if result != nil do
      result |> Poison.decode!()
    end
  end
end<|MERGE_RESOLUTION|>--- conflicted
+++ resolved
@@ -20,30 +20,22 @@
     ["OK", is_locked] = lib.pipeline!(pid, [watch, get])
 
     if is_locked do
-<<<<<<< HEAD
-      lib.pipeline!(pid, [["UNWATCH", lock_key]])
-=======
-      ["OK"] = Redix.pipeline!(redis, [["UNWATCH"]])
->>>>>>> 52173f97
+      ["OK"] = lib.pipeline!(pid, [["UNWATCH"]])
     else
       pipeline_command =
         [["MULTI"], ["SET", lock_key, true]]
         |> Enum.concat(commands)
         |> Enum.concat([["EXEC"]])
 
-<<<<<<< HEAD
-      lib.pipeline!(pid, pipeline_command)
-=======
       expected = Enum.concat([
         ["OK"],
         ["QUEUED"],
         Enum.map(commands, fn _ -> "QUEUED" end)
       ])
 
-      response = Redix.pipeline!(redis, pipeline_command)
+      response = lib.pipeline!(pid, pipeline_command)
       ^expected = Enum.take(response, length(expected))
       response
->>>>>>> 52173f97
     end
   end
 
